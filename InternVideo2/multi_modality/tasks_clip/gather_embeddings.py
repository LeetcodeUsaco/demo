import os
import logging
from os.path import join

import torch
import asyncio
import aiohttp
from tqdm import tqdm

from dataset.serialize import local_broadcast_process_authkey
from dataset import create_dataset, create_loader, create_stateful_sampler
from dataset import MetaLoader_rs
from tasks_clip.shared_utils import get_media_types
from utils.basic_utils import setup_seed
from utils.config_utils import setup_main
from utils.distributed import get_rank

logging.getLogger().setLevel(logging.DEBUG)

logger = logging.getLogger(__name__)
logger.setLevel(logging.DEBUG)


def dummy_internvideo6b_api(video_tensor):
    """Simulate a call to an external InternVideo2-6B model.

    Args:
        video_tensor (Tensor): shape [B, C, T, H, W]

    Returns:
        Tensor: random embeddings with shape [B, 768]
    """
    B = video_tensor.size(0)
    return torch.randn(B, 768, device=video_tensor.device)


async def _infer_windows(windows, endpoints):
    """Query embedding servers for a list of windows."""
    async with aiohttp.ClientSession() as session:
        tasks = []
        for i, win in enumerate(windows):
            endpoint = endpoints[i % len(endpoints)]
            payload = {"shape": list(win.shape)}
            tasks.append(session.post(endpoint, json=payload))
        responses = await asyncio.gather(*tasks)
        embeds = []
        for resp in responses:
            data = await resp.json()
            embeds.append(torch.tensor(data["embeddings"]))
        return embeds


def clone_collate_fn(batch):
    def clone_item(x):
        if isinstance(x, torch.Tensor):
            return x.clone()
        elif isinstance(x, (list, tuple)):
            return type(x)(clone_item(y) for y in x)
        elif isinstance(x, dict):
            return {k: clone_item(v) for k, v in x.items()}
        else:
            return x

    batch = [clone_item(sample) for sample in batch]
    from torch.utils.data._utils.collate import default_collate
    return default_collate(batch)


def setup_dataloaders(config, mode="pt"):
    logger.info(f"Creating dataset for {mode}")
    train_datasets = create_dataset(f"{mode}_train", config)
    media_types = get_media_types(train_datasets)

    if not config.distributed:
        raise NotImplementedError("Non-distributed training path might need adjustments for samplers.")

    batch_size = [config.inputs.batch_size[k] for k in media_types]
    samplers = create_stateful_sampler(train_datasets, batch_size)

    train_loaders = create_loader(
        train_datasets,
        samplers,
        batch_size=batch_size,
        num_workers=[config.num_workers] * len(media_types),
        is_trains=[True] * len(media_types),
        collate_fns=[clone_collate_fn] * len(media_types),
    )

    return train_loaders, media_types


def _get_resume_step(output_dir):
    """Return the step index from which to resume.

    The function scans ``output_dir`` for subfolders following the
    ``step-<idx>`` pattern and checks whether ``embeddings.pt`` exists in
    each folder. The next step after the largest completed one is returned.
    """

    if not os.path.isdir(output_dir):
        return 0

    completed = []
    for d in os.listdir(output_dir):
        if not d.startswith("step-"):
            continue
        try:
            step = int(d.split("-", 1)[1])
        except ValueError:
            continue
        if os.path.isfile(os.path.join(output_dir, d, "embeddings.pt")):
            completed.append(step)
    return max(completed) + 1 if completed else 0


<<<<<<< HEAD
def gather_embeddings(train_loaders, media_types, device, output_dir, api_endpoints=None, resume=True):
=======
def gather_embeddings(train_loaders, media_types, device, output_dir, resume=True):
>>>>>>> e9e3250f
    os.makedirs(output_dir, exist_ok=True)

    start_step = _get_resume_step(output_dir) if resume else 0
    if start_step > 0:
        logger.info(f"Resuming from step {start_step}")

    loader = MetaLoader_rs(
        name2loader=dict(list(zip(media_types, train_loaders))), skip_num=start_step
    )

    total_steps = start_step + len(loader)
    global_step = start_step
    progress_bar = tqdm(loader, total=total_steps, initial=start_step)
    for media_type, (images, text, idx) in progress_bar:
        images = images.to(device, non_blocking=True)
        images = images.permute(0, 2, 1, 3, 4)  # [B, C, T, H, W]
        num_frames = images.size(2)
        if num_frames < 4:
            global_step += 1
            continue

        step_dir = os.path.join(output_dir, f"step-{global_step}")
        os.makedirs(step_dir, exist_ok=True)
        save_path = os.path.join(step_dir, "embeddings.pt")

        save_dict = {int(i.item()): {} for i in idx}

        windows = [images[:, :, i - 3 : i + 1] for i in range(3, num_frames)]
        if api_endpoints:
            embeddings_list = asyncio.run(_infer_windows(windows, api_endpoints))
        else:
            embeddings_list = [dummy_internvideo6b_api(w).cpu() for w in windows]

        for frame_idx, embeddings in enumerate(embeddings_list, start=3):
            for vid_id, emb in zip(idx, embeddings):
                save_dict[int(vid_id.item())][frame_idx + 1] = emb

        torch.save(save_dict, save_path)
        global_step += 1



def main(config):
    setup_seed(config.seed + get_rank())
    device = torch.device(config.device)

    train_loaders, media_types = setup_dataloaders(config, mode=config.mode)
    output_dir = join(config.output_dir, "kinetics-embeddings")

    resume = getattr(config, "resume", True)
<<<<<<< HEAD
    api_endpoints = getattr(config, "api_endpoints", [])
    gather_embeddings(train_loaders, media_types, device, output_dir, api_endpoints, resume)
=======
    gather_embeddings(train_loaders, media_types, device, output_dir, resume)
>>>>>>> e9e3250f


if __name__ == "__main__":
    cfg = setup_main()
    local_broadcast_process_authkey()
    main(cfg)<|MERGE_RESOLUTION|>--- conflicted
+++ resolved
@@ -113,11 +113,7 @@
     return max(completed) + 1 if completed else 0
 
 
-<<<<<<< HEAD
 def gather_embeddings(train_loaders, media_types, device, output_dir, api_endpoints=None, resume=True):
-=======
-def gather_embeddings(train_loaders, media_types, device, output_dir, resume=True):
->>>>>>> e9e3250f
     os.makedirs(output_dir, exist_ok=True)
 
     start_step = _get_resume_step(output_dir) if resume else 0
@@ -168,12 +164,9 @@
     output_dir = join(config.output_dir, "kinetics-embeddings")
 
     resume = getattr(config, "resume", True)
-<<<<<<< HEAD
     api_endpoints = getattr(config, "api_endpoints", [])
     gather_embeddings(train_loaders, media_types, device, output_dir, api_endpoints, resume)
-=======
     gather_embeddings(train_loaders, media_types, device, output_dir, resume)
->>>>>>> e9e3250f
 
 
 if __name__ == "__main__":
