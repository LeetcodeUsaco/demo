--- conflicted
+++ resolved
@@ -6,11 +6,7 @@
 train_file = "${available_corpus[${train_corpus}]}"  # for lazy evaluation
 test_file = dict(act_val=available_corpus["slim_kinetics_act_val"])
 test_types = ["act_val"]
-<<<<<<< HEAD
-num_workers = 0
-=======
 num_workers = 2
->>>>>>> 8de1eaad
 
 stop_key = None
 
